--- conflicted
+++ resolved
@@ -408,10 +408,6 @@
 	)
 }
 
-<<<<<<< HEAD
-
-=======
->>>>>>> f5123197
 // Blockchain Reactor Events (the input to the state machine)
 type recvState uint
 
@@ -484,10 +480,6 @@
 		p.rctByCh[k] = v
 	}
 
-<<<<<<< HEAD
-
-=======
->>>>>>> f5123197
 	p.BaseService = *service.NewBaseService(nil, "MarlinPeer", p)
 	for _, option := range options {
 		option(p)
@@ -613,11 +605,7 @@
 	_, err = p.bufConnWriter.Write(msgBytes)
 	p.bufConnWriter.Flush()
 
-<<<<<<< HEAD
 	if (err != nil) {
-=======
-	if err != nil {
->>>>>>> f5123197
 		p.Logger.Debug("Failed to write prefixed length")
 		return false
 	}
@@ -648,25 +636,14 @@
 		return nil, err
 	}
 
-<<<<<<< HEAD
 	fullMessage := make([]byte, len(lenBuf)+ int(frameLength))
 	copy(fullMessage, lenBuf)
 	copy(fullMessage[len(lenBuf):], chID)
 	copy(fullMessage[len(lenBuf) + chIDLength :], msg)
-=======
-	fullMessage := make([]byte, len(lenBuf)+int(frameLength))
-	copy(fullMessage, lenBuf)
-	copy(fullMessage[len(lenBuf):], chID)
-	copy(fullMessage[len(lenBuf)+chIDLength:], msg)
->>>>>>> f5123197
 
 	return fullMessage, nil
 }
 
-<<<<<<< HEAD
-
-=======
->>>>>>> f5123197
 func (p *marlinPeer) getFrameLength() (lenBuf []byte, n uint64, err error) {
 
 	lenBuf = make([]byte, 8)
@@ -681,11 +658,7 @@
 
 func (p *marlinPeer) readMessage() ([]byte, error) {
 	var err error
-<<<<<<< HEAD
 	if (p.peerRecvState == lengthWait) {
-=======
-	if p.peerRecvState == lengthWait {
->>>>>>> f5123197
 		lenBuf := make([]byte, 8)
 		_, err = p.bufConnReader.Read(lenBuf)
 
@@ -697,11 +670,7 @@
 		p.bytesPending = uint64(binary.BigEndian.Uint64(lenBuf))
 	}
 
-<<<<<<< HEAD
 	if (p.peerRecvState == messageWait) {
-=======
-	if p.peerRecvState == messageWait {
->>>>>>> f5123197
 		// real message length
 		frameLength := p.bytesPending
 		frame := make([]byte, frameLength)
@@ -720,11 +689,7 @@
 
 func (p *marlinPeer) recvRoutine() {
 
-<<<<<<< HEAD
 //FOR_LOOP:
-=======
-	//FOR_LOOP:
->>>>>>> f5123197
 	for {
 		fullMessage, err := p.readMessage()
 
@@ -733,13 +698,8 @@
 		} else {
 			// fmt.Printf("frame received %d\n", len(fullMessage));
 
-<<<<<<< HEAD
 			chID := fullMessage[0];
 			msgBytes := fullMessage[1:];
-=======
-			chID := fullMessage[0]
-			msgBytes := fullMessage[1:]
->>>>>>> f5123197
 
 			reactor := p.rctByCh[chID]
 			if reactor == nil {
