--- conflicted
+++ resolved
@@ -1777,29 +1777,18 @@
 	}
 
 	// Verify signature
-<<<<<<< HEAD
 	// if !cs.Validators.GetProposer().PubKey.VerifyBytes(proposal.SignBytes(cs.state.ChainID), proposal.Signature) {
 	// 	return ErrInvalidProposalSignature
 	// }
-=======
-	if !cs.Validators.GetProposer().PubKey.VerifyBytes(proposal.SignBytes(cs.state.ChainID), proposal.Signature) {
-		return ErrInvalidProposalSignature
-	}
->>>>>>> f5123197
+
 
 	cs.Proposal = proposal
 	// We don't update cs.ProposalBlockParts if it is already set.
 	// This happens if we're already in cstypes.RoundStepCommit or if there is a valid block in the current round.
 	// TODO: We can check if Proposal is for a different block as this is a sign of misbehavior!
-<<<<<<< HEAD
 	// if cs.ProposalBlockParts == nil {
 	// 	cs.ProposalBlockParts = types.NewPartSetFromHeader(proposal.BlockID.PartsHeader)
 	// }
-=======
-	if cs.ProposalBlockParts == nil {
-		cs.ProposalBlockParts = types.NewPartSetFromHeader(proposal.BlockID.PartsHeader)
-	}
->>>>>>> f5123197
 	cs.Logger.Info("Received proposal", "proposal", proposal)
 	return nil
 }
